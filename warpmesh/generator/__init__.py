--- conflicted
+++ resolved
@@ -2,11 +2,8 @@
 from .equation_solver import *  # noqa
 from .rand_source_generator import *  # noqa
 from .equation_generator import *  # noqa
-<<<<<<< HEAD
+
 from .polymesh import *  # noqa
 from .squaremesh import *  # noqa
 from .burgers_solver import *  # noqa
 from .swirl_solver import *  # noqa
-=======
-from .squaremesh import *  # noqa
->>>>>>> 140a6786
