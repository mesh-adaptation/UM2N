--- conflicted
+++ resolved
@@ -4,15 +4,12 @@
 import torch
 from torch_geometric.loader import DataLoader
 from torch_geometric.nn import MessagePassing
+
 __all__ = ['train', 'evaluate', 'load_model', 'TangleCounter',
-<<<<<<< HEAD
            'count_dataset_tangle', 'get_jacob_det',
            'get_inversion_diff_loss', 'get_face_area',
-           'get_inversion_loss',]
-=======
            'count_dataset_tangle', 'get_jacob_det', 'get_face_area',
            'get_inversion_loss']
->>>>>>> cb87bf81
 
 device = torch.device('cuda' if torch.cuda.is_available() else 'cpu')
 
