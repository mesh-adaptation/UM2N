--- conflicted
+++ resolved
@@ -33,14 +33,7 @@
         lin (nn.Linear): Linear layer for feature transformation.
         deformer (RecurrentGATConv): GAT-based deformer block.
     """
-<<<<<<< HEAD
-    def __init__(self, num_transformer_in=4,
-                 num_transformer_out=16,
-                 num_transformer_embed_dim=64,
-                 num_transformer_heads=4,
-                 num_transformer_layers=1,
-                 transformer_training_mask=False,
-=======
+
     def __init__(self, num_transformer_in=4, 
                  num_transformer_out=16, 
                  num_transformer_embed_dim=64, 
@@ -49,7 +42,6 @@
                  transformer_training_mask=False,
                  transformer_key_padding_training_mask=False,
                  transformer_attention_training_mask=False,
->>>>>>> 140a6786
                  transformer_training_mask_ratio_lower_bound=0.5,
                  transformer_training_mask_ratio_upper_bound=0.9,
                  deform_in_c=7, 
@@ -94,13 +86,8 @@
             output_type=deform_out_type,
             device=device
         )
-<<<<<<< HEAD
-
-    def _forward(self, batch_size, mesh_feat, x_feat, get_attens=False):
-=======
-    
+
     def _transformer_forward(self, batch_size, mesh_feat, x_feat, get_attens=False):
->>>>>>> 140a6786
         """
         Forward pass for MRN.
 
@@ -129,19 +116,11 @@
                 key_padding_mask[:, mask] = True
             # print(key_padding_mask.shape, key_padding_mask)
             # print("Now is training")
-<<<<<<< HEAD
-
-            # Attention mask
-            attention_mask = torch.zeros([batch_size*self.num_heads, node_num, node_num], dtype=torch.bool).to(self.device)
-            attention_mask[:, mask, mask] = True
-
-=======
             elif self.attention_mask_in_training:
                 # Attention mask
                 attention_mask = torch.zeros([batch_size*self.num_heads, node_num, node_num], dtype=torch.bool).to(self.device)
                 attention_mask[:, mask, mask] = True
         
->>>>>>> 140a6786
         features = self.transformer_encoder(transformer_input, key_padding_mask=key_padding_mask, attention_mask=attention_mask)
         features = features.reshape(-1, self.num_transformer_out)
         features = torch.cat([x_feat[:, 2:], features], dim=1)
@@ -152,10 +131,7 @@
         else:
             atten_scores = self.transformer_encoder.get_attention_scores(x=transformer_input, key_padding_mask=key_padding_mask)
             return features, atten_scores
-<<<<<<< HEAD
-
-=======
-    
+
     def transformer_monitor(self, data):
         conv_feat_in = data.conv_feat
         batch_size = conv_feat_in.shape[0]
@@ -177,8 +153,6 @@
         
         return hidden, edge_idx
 
-    
->>>>>>> 140a6786
     def move(self, data, num_step=1):
         """
         Move the mesh according to the deformation learned, with given number
@@ -213,34 +187,21 @@
         Returns:
             coord (Tensor): Deformed coordinates.
         """
-<<<<<<< HEAD
         bd_mask = data.bd_mask
         if (data.poly_mesh is not False):
             poly_mesh = True if data.poly_mesh.sum() > 0 else False
 
-        conv_feat_in = data.conv_feat
-        batch_size = batch_size = conv_feat_in.shape[0]
-        feat_dim = data.x.shape[-1]
-        x_feat = data.x.reshape(-1, feat_dim)
-        coord = x_feat[:, :2]
-        edge_idx = data.edge_index
-        hidden = self._forward(batch_size, data.mesh_feat, x_feat)
-=======
         data.mesh_feat.requires_grad = True
         hidden, edge_idx = self.transformer_monitor(data)
         coord_ori = data.mesh_feat[:, :2]
         coord = coord_ori
->>>>>>> 140a6786
+
 
         model_output = None
         # Recurrent GAT deform
         for i in range(self.num_loop):
-<<<<<<< HEAD
-            coord, hidden = self.deformer(
-                coord, hidden, edge_idx, bd_mask, poly_mesh)
-=======
-            (coord, model_output), hidden, (phix, phiy) = self.deformer(coord, hidden, edge_idx, coord_ori)
->>>>>>> 140a6786
+            (coord, model_output), hidden, (phix, phiy) = self.deformer(coord, hidden, edge_idx, coord_ori, bd_mask, poly_mesh)
+
 
         return (coord, model_output), (phix, phiy)
 
@@ -251,11 +212,5 @@
         x_feat = data.x.reshape(-1, feat_dim)
         # coord = x_feat[:, :2]
         # edge_idx = data.edge_index
-<<<<<<< HEAD
-        _, attentions = self._forward(batch_size, data.mesh_feat, x_feat, get_attens=True)
-        return attentions
-=======
         _, attentions = self._transformer_forward(batch_size, data.mesh_feat[:,:4], x_feat, get_attens=True)
-        return attentions
-
->>>>>>> 140a6786
+        return attentions