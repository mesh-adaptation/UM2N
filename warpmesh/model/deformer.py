--- conflicted
+++ resolved
@@ -26,12 +26,9 @@
     """
     def __init__(self, coord_size=2,
                  hidden_size=512,
-<<<<<<< HEAD
-                 heads=6, concat=False,
-=======
                  heads=6, output_type='coord',
                  concat=False, device='cuda'
->>>>>>> 140a6786
+
                  ):
         super(RecurrentGATConv, self).__init__()
         assert output_type in ['coord', 'phi_grad', 'phi'], f"output type {output_type} is invalid"
@@ -58,21 +55,16 @@
         # activation function
         self.activation = nn.SELU()
 
-<<<<<<< HEAD
-    def forward(self, coord, hidden_state, edge_index, bd_mask, poly_mesh):
-        # find boundary
+
+    def forward(self, coord, hidden_state, edge_index, coord_ori, bd_mask, poly_mesh):
         self.bd_mask = bd_mask.squeeze().bool()
         self.poly_mesh = poly_mesh
-        self.find_boundary(coord)
-=======
-    def forward(self, coord, hidden_state, edge_index, coord_ori):
         # if self.output_dim == 2:
         #     # find boundary
         #     self.find_boundary(coord)
         # data.mesh_feat.requires_grad = True
         # coord_ori = data.mesh_feat[:, :2]
-
->>>>>>> 140a6786
+        
         # Recurrent GAT
         in_feat = torch.cat((coord, hidden_state), dim=1)
         hidden = self.to_hidden(in_feat, edge_index)
